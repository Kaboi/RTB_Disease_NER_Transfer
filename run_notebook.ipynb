--- conflicted
+++ resolved
@@ -73,15 +73,6 @@
    ]
   },
   {
-   "cell_type": "code",
-   "execution_count": null,
-   "outputs": [],
-   "source": [],
-   "metadata": {
-    "collapsed": false
-   }
-  },
-  {
    "cell_type": "markdown",
    "metadata": {
     "collapsed": false
@@ -106,15 +97,7 @@
     "! pip install conllu\n",
     "! pip install seaborn\n",
     "! pip install wandb"
-<<<<<<< HEAD
-   ],
-   "metadata": {
-    "collapsed": false,
-    "is_executing": true
-   }
-=======
-   ]
->>>>>>> a083a393
+   ]
   },
   {
    "cell_type": "markdown",
@@ -122,16 +105,6 @@
     "collapsed": false
    },
    "source": []
-  },
-  {
-   "cell_type": "code",
-   "execution_count": null,
-   "outputs": [],
-   "source": [],
-   "metadata": {
-    "collapsed": false,
-    "is_executing": true
-   }
   },
   {
    "cell_type": "markdown",
@@ -235,9 +208,6 @@
   },
   {
    "cell_type": "code",
-<<<<<<< HEAD
-   "execution_count": null,
-=======
    "execution_count": 20,
    "metadata": {
     "ExecuteTime": {
@@ -246,7 +216,6 @@
     },
     "collapsed": false
    },
->>>>>>> a083a393
    "outputs": [],
    "source": [
     "# ! python scripts/preprocess.py data_30/train.txt.tmp bert-large-cased 128 > data_30/bert_large_cased/128/train.txt\n",
@@ -256,16 +225,6 @@
     "# ! python scripts/preprocess.py data_30/train.txt.tmp bert-large-cased 256 > data_30/bert_large_cased/256/train.txt\n",
     "# ! python scripts/preprocess.py data_30/test.txt.tmp bert-large-cased 256 > data_30/bert_large_cased/256/test.txt\n",
     "# ! python scripts/preprocess.py data_30/dev.txt.tmp bert-large-cased 256 > data_30/bert_large_cased/256/dev.txt"
-<<<<<<< HEAD
-   ],
-   "metadata": {
-    "collapsed": false
-   }
-  },
-  {
-   "cell_type": "code",
-   "execution_count": null,
-=======
    ]
   },
   {
@@ -278,7 +237,6 @@
     },
     "collapsed": false
    },
->>>>>>> a083a393
    "outputs": [],
    "source": [
     "# ! python scripts/preprocess.py data_30/train.txt.tmp bert-large-uncased 128 > data_30/bert_large_uncased/128/train.txt\n",
@@ -288,16 +246,6 @@
     "# ! python scripts/preprocess.py data_30/train.txt.tmp bert-large-uncased 256 > data_30/bert_large_uncased/256/train.txt\n",
     "# ! python scripts/preprocess.py data_30/test.txt.tmp bert-large-uncased 256 > data_30/bert_large_uncased/256/test.txt\n",
     "# ! python scripts/preprocess.py data_30/dev.txt.tmp bert-large-uncased 256 > data_30/bert_large_uncased/256/dev.txt"
-<<<<<<< HEAD
-   ],
-   "metadata": {
-    "collapsed": false
-   }
-  },
-  {
-   "cell_type": "code",
-   "execution_count": null,
-=======
    ]
   },
   {
@@ -310,7 +258,6 @@
     },
     "collapsed": false
    },
->>>>>>> a083a393
    "outputs": [],
    "source": [
     "# ! python scripts/preprocess.py data_30/train.txt.tmp allenai/scibert_scivocab_uncased 128 > data_30/scibert_scivocab_uncased/128/train.txt\n",
@@ -320,16 +267,6 @@
     "# ! python scripts/preprocess.py data_30/train.txt.tmp allenai/scibert_scivocab_uncased 256 > data_30/scibert_scivocab_uncased/256/train.txt\n",
     "# ! python scripts/preprocess.py data_30/test.txt.tmp allenai/scibert_scivocab_uncased 256 > data_30/scibert_scivocab_uncased/256/test.txt\n",
     "# ! python scripts/preprocess.py data_30/dev.txt.tmp allenai/scibert_scivocab_uncased 256 > data_30/scibert_scivocab_uncased/256/dev.txt"
-<<<<<<< HEAD
-   ],
-   "metadata": {
-    "collapsed": false
-   }
-  },
-  {
-   "cell_type": "code",
-   "execution_count": null,
-=======
    ]
   },
   {
@@ -342,7 +279,6 @@
     },
     "collapsed": false
    },
->>>>>>> a083a393
    "outputs": [],
    "source": [
     "# ! python scripts/preprocess.py data_30/train.txt.tmp allenai/scibert_scivocab_cased 128 > data_30/scibert_scivocab_cased/128/train.txt\n",
@@ -358,21 +294,12 @@
    "cell_type": "code",
    "execution_count": null,
    "metadata": {
-<<<<<<< HEAD
-    "collapsed": false
-   }
-  },
-  {
-   "cell_type": "code",
-   "execution_count": null,
-=======
     "ExecuteTime": {
      "end_time": "2023-07-16T18:42:31.364968925Z",
      "start_time": "2023-07-16T18:42:22.980761766Z"
     },
     "collapsed": false
    },
->>>>>>> a083a393
    "outputs": [],
    "source": [
     "# ! python scripts/preprocess.py data_30/train.txt.tmp microsoft/deberta-v2-xlarge 128 > data_30/deberta_v2_xlarge/128/train.txt\n",
@@ -382,16 +309,6 @@
     "# ! python scripts/preprocess.py data_30/train.txt.tmp microsoft/deberta-v2-xlarge 256 > data_30/deberta_v2_xlarge/256/train.txt\n",
     "# ! python scripts/preprocess.py data_30/test.txt.tmp microsoft/deberta-v2-xlarge 256 > data_30/deberta_v2_xlarge/256/test.txt\n",
     "# ! python scripts/preprocess.py data_30/dev.txt.tmp microsoft/deberta-v2-xlarge 256 > data_30/deberta_v2_xlarge/256/dev.txt"
-<<<<<<< HEAD
-   ],
-   "metadata": {
-    "collapsed": false
-   }
-  },
-  {
-   "cell_type": "code",
-   "execution_count": null,
-=======
    ]
   },
   {
@@ -404,7 +321,6 @@
     },
     "collapsed": false
    },
->>>>>>> a083a393
    "outputs": [],
    "source": [
     "# ! python scripts/preprocess.py data_30/train.txt.tmp roberta-large 128 > data_30/roberta_large/128/train.txt\n",
@@ -414,16 +330,6 @@
     "# ! python scripts/preprocess.py data_30/train.txt.tmp roberta-large 256 > data_30/roberta_large/256/train.txt\n",
     "# ! python scripts/preprocess.py data_30/test.txt.tmp roberta-large 256 > data_30/roberta_large/256/test.txt\n",
     "# ! python scripts/preprocess.py data_30/dev.txt.tmp roberta-large 256 > data_30/roberta_large/256/dev.txt"
-<<<<<<< HEAD
-   ],
-   "metadata": {
-    "collapsed": false
-   }
-  },
-  {
-   "cell_type": "code",
-   "execution_count": null,
-=======
    ]
   },
   {
@@ -436,7 +342,6 @@
     },
     "collapsed": false
    },
->>>>>>> a083a393
    "outputs": [],
    "source": [
     "# ! python scripts/preprocess.py data_30/train.txt.tmp google/electra-base-discriminator 128 > data_30/electra_base/128/train.txt\n",
@@ -446,16 +351,6 @@
     "# ! python scripts/preprocess.py data_30/train.txt.tmp google/electra-base-discriminator 256 > data_30/electra_base/256/train.txt\n",
     "# ! python scripts/preprocess.py data_30/test.txt.tmp google/electra-base-discriminator 256 > data_30/electra_base/256/test.txt\n",
     "# ! python scripts/preprocess.py data_30/dev.txt.tmp google/electra-base-discriminator 256 > data_30/electra_base/256/dev.txt"
-<<<<<<< HEAD
-   ],
-   "metadata": {
-    "collapsed": false
-   }
-  },
-  {
-   "cell_type": "code",
-   "execution_count": null,
-=======
    ]
   },
   {
@@ -468,7 +363,6 @@
     },
     "collapsed": false
    },
->>>>>>> a083a393
    "outputs": [],
    "source": [
     "# ! python scripts/preprocess.py data_30/train.txt.tmp google/electra-large-discriminator 128 > data_30/electra_large/128/train.txt\n",
@@ -484,21 +378,12 @@
    "cell_type": "code",
    "execution_count": null,
    "metadata": {
-<<<<<<< HEAD
-    "collapsed": false
-   }
-  },
-  {
-   "cell_type": "code",
-   "execution_count": null,
-=======
     "ExecuteTime": {
      "end_time": "2023-07-16T18:44:23.092413095Z",
      "start_time": "2023-07-16T18:44:11.232065466Z"
     },
     "collapsed": false
    },
->>>>>>> a083a393
    "outputs": [],
    "source": [
     "# ! python scripts/preprocess.py data_30/train.txt.tmp KISTI-AI/Scideberta-full 128 > data_30/sciberta_full/128/train.txt\n",
@@ -508,16 +393,6 @@
     "# ! python scripts/preprocess.py data_30/train.txt.tmp KISTI-AI/Scideberta-full 256 > data_30/sciberta_full/256/train.txt\n",
     "# ! python scripts/preprocess.py data_30/test.txt.tmp KISTI-AI/Scideberta-full 256 > data_30/sciberta_full/256/test.txt\n",
     "# ! python scripts/preprocess.py data_30/dev.txt.tmp KISTI-AI/Scideberta-full 256 > data_30/sciberta_full/256/dev.txt"
-<<<<<<< HEAD
-   ],
-   "metadata": {
-    "collapsed": false
-   }
-  },
-  {
-   "cell_type": "code",
-   "execution_count": null,
-=======
    ]
   },
   {
@@ -530,7 +405,6 @@
     },
     "collapsed": false
    },
->>>>>>> a083a393
    "outputs": [],
    "source": [
     "# ! python scripts/preprocess.py data_30/train.txt.tmp microsoft/BiomedNLP-PubMedBERT-base-uncased-abstract-fulltext 128 > data_30/PubMedBert_base_uncased/128/train.txt\n",
@@ -540,16 +414,6 @@
     "# ! python scripts/preprocess.py data_30/train.txt.tmp microsoft/BiomedNLP-PubMedBERT-base-uncased-abstract-fulltext 256 > data_30/PubMedBert_base_uncased/256/train.txt\n",
     "# ! python scripts/preprocess.py data_30/test.txt.tmp microsoft/BiomedNLP-PubMedBERT-base-uncased-abstract-fulltext 256 > data_30/PubMedBert_base_uncased/256/test.txt\n",
     "# ! python scripts/preprocess.py data_30/dev.txt.tmp microsoft/BiomedNLP-PubMedBERT-base-uncased-abstract-fulltext 256 > data_30/PubMedBert_base_uncased/256/dev.txt"
-<<<<<<< HEAD
-   ],
-   "metadata": {
-    "collapsed": false
-   }
-  },
-  {
-   "cell_type": "code",
-   "execution_count": null,
-=======
    ]
   },
   {
@@ -562,7 +426,6 @@
     },
     "collapsed": false
    },
->>>>>>> a083a393
    "outputs": [],
    "source": [
     "# ! python scripts/preprocess.py data_30/train.txt.tmp dmis-lab/biobert-base-cased-v1.2 128 > data_30/biobert_base_cased/128/train.txt\n",
@@ -578,21 +441,12 @@
    "cell_type": "code",
    "execution_count": null,
    "metadata": {
-<<<<<<< HEAD
-    "collapsed": false
-   }
-  },
-  {
-   "cell_type": "code",
-   "execution_count": null,
-=======
     "ExecuteTime": {
      "end_time": "2023-07-16T18:45:05.873195648Z",
      "start_time": "2023-07-16T18:44:56.866274594Z"
     },
     "collapsed": false
    },
->>>>>>> a083a393
    "outputs": [],
    "source": [
     "# ! python scripts/preprocess.py data_30/train.txt.tmp microsoft/deberta-v3-large 128 > data_30/deberta_v3_large/128/train.txt\n",
@@ -602,14 +456,7 @@
     "# ! python scripts/preprocess.py data_30/train.txt.tmp microsoft/deberta-v3-large 256 > data_30/deberta_v3_large/256/train.txt\n",
     "# ! python scripts/preprocess.py data_30/test.txt.tmp microsoft/deberta-v3-large 256 > data_30/deberta_v3_large/256/test.txt\n",
     "# ! python scripts/preprocess.py data_30/dev.txt.tmp microsoft/deberta-v3-large 256 > data_30/deberta_v3_large/256/dev.txt"
-<<<<<<< HEAD
-   ],
-   "metadata": {
-    "collapsed": false
-   }
-=======
-   ]
->>>>>>> a083a393
+   ]
   },
   {
    "cell_type": "code",
